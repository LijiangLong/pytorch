--- conflicted
+++ resolved
@@ -71,13 +71,8 @@
 PyTypeObject* getPyTypeObject(const at::Storage& storage)
 {
   auto attype = at::globalContext().getNonVariableTypeOpt(
-<<<<<<< HEAD
-      deviceTypeToBackend(storage.device_type()),
+      at::deviceTypeToBackend(storage.device_type()),
       at::typeMetaToScalarType(storage.dtype()));
-=======
-      at::deviceTypeToBackend(storage.device_type()),
-      at::dataTypeToScalarType(storage.dtype().id()));
->>>>>>> e5d071dc
   auto it = attype_to_py_storage_type.find(attype);
   if (it != attype_to_py_storage_type.end()) {
     return it->second;
