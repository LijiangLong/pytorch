#pragma once

#include <ATen/core/DimVector.h>
#include <ATen/core/TensorImpl.h>
#include <ATen/core/context_base.h>

#include "caffe2/core/allocator.h"
#include "caffe2/core/common.h"
#include "caffe2/core/flags.h"
#include "caffe2/core/logging.h"
#include "caffe2/core/context_base.h"

// A global boolean variable to control whether we free memory when a Tensor
// is shrinked to a smaller size. As a result, a Tensor is always going to
// keep the memory allocated for its maximum capacity reshaped to so far.
CAFFE2_DECLARE_bool(caffe2_keep_on_shrink);

// Since we can have high variance in blob memory allocated across different
// inputs in the same run, we will shrink the blob only if the memory gain
// is larger than this flag in bytes.
CAFFE2_DECLARE_int64(caffe2_max_keep_on_shrink_memory);

namespace caffe2 {

using DimVector = at::SmallVector<int64_t, 5>;

/**
 * A utility function to convert vector<int> to vector<TIndex>.
 */
inline std::vector<TIndex> ToVectorTIndex(const std::vector<int>& src) {
  return std::vector<TIndex>(src.begin(), src.end());
}

/**
 * Return product of all dimensions starting from k
 */
inline TIndex size_from_dim_(int k, const std::vector<TIndex>& dims) {
  TIndex r = 1;
  for (size_t i = k; i < dims.size(); ++i) {
    r *= dims[i];
  }
  return r;
}

// Product of all dims up to k (not including dims[k])
inline TIndex size_to_dim_(int k, const std::vector<TIndex>& dims) {
  CAFFE_ENFORCE((unsigned)k <= dims.size());
  TIndex r = 1;
  for (int i = 0; i < k; ++i) {
    r *= dims[i];
  }
  return r;
}

// Product of all dims between k and l (not including dims[k] and dims[l])
inline TIndex size_between_dim_(int k, int l, const std::vector<TIndex>& dims) {
  CAFFE_ENFORCE((unsigned)l < dims.size());
  TIndex r = 1;
  if (k < l) {
    for (int i = k + 1; i < l; ++i) {
      r *= dims[i];
    }
  } else {
    for (int i = l + 1; i < k; ++i) {
      r *= dims[i];
    }
  }
  return r;
}

// Wrap around axis_index if it is negative, s.t., -1 is the last dim
inline int canonical_axis_index_(int axis_index, int ndims) {
  CAFFE_ENFORCE_GE(axis_index, -ndims);
  CAFFE_ENFORCE_LT(axis_index, ndims);
  if (axis_index < 0) {
    return axis_index + ndims;
  }
  return axis_index;
}

/**
 * @brief TensorImpl is the implementation of a tensor and the basic class
 * in Caffe2 that stores a contiguous memory with its shape information.
 *
 * The TensorImpl class is essentially a wrapper around a device-specific memory
 * (the device is specified by the Context template argument), and deals with
 * the allocation and de-allocation of such memory. We make a simplified
 * assumption that the memory is always contiguous.
 */
class CAFFE2_API TensorImpl : public c10::intrusive_ptr_target {
 public:
  TensorImpl() = delete;

  explicit TensorImpl(at::Storage storage) : storage_(std::move(storage)), storage_offset_(0) {
    data_type_ = storage_ ? storage_.dtype() : TypeMeta{};
  }

  TensorImpl(const TensorImpl&) = default;
  TensorImpl& operator=(const TensorImpl&) = default;
  TensorImpl(TensorImpl&&) = default;
  TensorImpl& operator=(TensorImpl&&) = default;

  virtual ~TensorImpl() noexcept {}

  /*
   * Since we removed template from tensor, we now store a static
   * context pointer in tensor, which indicates the type of the tensor.
   */
  at::BaseStaticContext* GetStaticContext() const {
    auto device_type = GetDeviceType();
    return get_static_context(device_type);
  }

  /* @brief
   * Create a context that has the same device_type
   * as the tensor.
   * Note that this doesn't support passing in argument
   * TODO(jerryzh): move this to a global registry
   * that can create context for us
   */
  std::unique_ptr<at::BaseContext> CreateContext() const {
    return GetStaticContext()->CreateContext();
  }

  at::DeviceType GetDeviceType() const {
    return storage_.device_type();
  }

  /**
   * @brief Copies the data from a source tensor, with a contex provided to
   * carry out the underlying memcpy operation.
   */
  void CopyFrom(const TensorImpl& src, at::BaseContext* context = nullptr) {
    if ((void*)&src == (void*)this) {
      return;
    }
<<<<<<< HEAD
    CAFFE_ENFORCE_WITH_CALLER(
        src.is_contiguous(),
        "Source Tensor must be contiguous in order to be copied.");
    if (storage_.dtype() != src.meta()) {
=======
    if (data_type_ != src.meta()) {
>>>>>>> f6a6d7fa
      storage_ = at::Storage(GetDeviceType(), src.meta());
      data_type_ = src.meta();
    }
    if (src.size() == -1) {
      dims_.clear();
      numel_ = -1;
      strides_.clear();
      is_contiguous_ = true;
      storage_.reset();
      data_type_ = TypeMeta();
      return;
    }
    Resize(src.dims());
    if (size() > 0) {
      if (data_type_.copy()) {
        CAFFE_ENFORCE(
            GetDeviceType() == CPU,
            "In CopyFrom source and dest tensors must both be CPU for meta copy");
        CAFFE_ENFORCE(
            src.GetDeviceType() == CPU,
            "In CopyFrom source and dest tensors must both be CPU for meta copy");
        data_type_.copy()(src.raw_data(), raw_mutable_data(), size());
      } else {
        // We'll need to use a non-CPU context to perform the copy if
        // one of the context is not CPU since only non-CPU context
        // knows how to copy between CPU and that context
        if (src.GetDeviceType() != CPU || GetDeviceType() == CPU) {
          if (!context) {
            src.CreateContext()->CopyBytesToDevice(
                nbytes(), src.raw_data(), raw_mutable_data(), GetDeviceType());
          } else {
            CAFFE_ENFORCE(
                context->device_type() == src.GetDeviceType(),
                "Type for provided context does not match the type of source");
            context->CopyBytesToDevice(
                nbytes(), src.raw_data(), raw_mutable_data(), GetDeviceType());
          }
        } else {
          // In case source context is CPU, and target context is non-CPU
          // We'll have to create a Context from target and perform the
          // copy using that context
          CreateContext()->CopyBytesFromCPU(
              nbytes(), src.raw_data(), raw_mutable_data());
        }
      }
    }
  }

  /**
   * @brief Extend the outer-most dimension of this tensor
   *        to dimension of `num`.
   */
  void ExtendTo(TIndex num, float growthPct, at::BaseContext* context) {
    CAFFE_ENFORCE_GE_WITH_CALLER(dims_.size(), 1);
    CAFFE_ENFORCE_GE_WITH_CALLER(growthPct, 0);
    CAFFE_ENFORCE(context != nullptr, "Context must be provided.");
    Extend(num - dims_[0], growthPct, context);
  }

  /**
   * @brief Extends the outer-most dimension of this tensor by num elements,
   * preserving the existing data.
   *
   * The underlying data may be reallocated in order to accommodate the new
   * elements, in which case this tensors' capacity is grown at a factor of
   * growthPct. This ensures that Extend runs on an amortized O(1) time
   * complexity.
   */
  void Extend(TIndex num, float growthPct, at::BaseContext* context) {
    CAFFE_ENFORCE_GE_WITH_CALLER(dims_.size(), 1);
    CAFFE_ENFORCE_GE_WITH_CALLER(
        num, 0, "`num` must be non-negative for Extend");
    CAFFE_ENFORCE_WITH_CALLER(
        is_contiguous_, "Tensor must be contiguous in order to call Extend.");
    auto newDims = dims_;
    newDims[0] += num;
    if (!storage_.data()) {
      Resize(newDims);
      return;
    }
    auto newNumel = std::accumulate(
        newDims.begin(),
        newDims.end(),
        static_cast<TIndex>(1),
        std::multiplies<TIndex>());
    if (newNumel * storage_.itemsize() <= storage_.capacity()) {
      dims_ = newDims;
      numel_ = newNumel;
      return;
    }
    auto newCapacity = dims_;
    newCapacity[0] = std::max<size_t>(
        newDims[0], std::ceil(dims_[0] * (growthPct + 100) / 100));
    auto oldData = std::move(storage_.data_ptr());
    auto oldSize = numel_;
    auto oldDims = dims_;
    Resize(newCapacity);
    auto* newData = raw_mutable_data(data_type_);
    CAFFE_ENFORCE(
        context != nullptr, "Context must be provided to Extend the tensor");
    context->CopyItemsSameDevice(
        data_type_, oldSize, oldData.get(), newData);
    reserved_ = true;
    dims_ = newDims;
    numel_ = newNumel;
  }

  /**
   * @brief Shrinks the outer-most dimension to given size, keeping the data.
   *
   * This method guarantees that no re-allocations are carried out, which means
   * that the extra capacity after the end of the shurnk tensor is maintained.
   */
  void ShrinkTo(TIndex outer_dim) {
    CAFFE_ENFORCE_WITH_CALLER(
        is_contiguous_, "Tensor must be contiguous in order to call ShrinkTo.");
    CAFFE_ENFORCE_WITH_CALLER(dims_.size() >= 1, "Tensor must be at least 1D");
    CAFFE_ENFORCE_WITH_CALLER(
        outer_dim <= dims_[0],
        "New outer dimension must be smaller than current.");
    CAFFE_ENFORCE(
        storage_.unique(),
        "Can't call ShrinkTo on shared storage, please call Resize instead.");
    dims_[0] = outer_dim;
    numel_ = std::accumulate(
        dims_.begin(),
        dims_.end(),
        static_cast<TIndex>(1),
        std::multiplies<TIndex>());
  }

  /**
   * @brief Reserve space for the underlying tensor.
   *
   * This must be called after Resize(), since we only specify the first
   * dimension This does not copy over the old data to the newly allocated space
   */
  template <class T>
  void ReserveSpace(const T& outer_dim) {
    CAFFE_ENFORCE_WITH_CALLER(
        is_contiguous_,
        "Tensor must be contiguous in order to call ReserveSpace.");
    CAFFE_ENFORCE(
        numel_ != -1, "size should be initialized before calling ReserveSpace");
    CAFFE_ENFORCE(
        storage_.unique(), "Can't call ReserveSpace on shared storage.");
    auto newCapacity = dims_;
    newCapacity[0] = outer_dim;
    auto newNumel = std::accumulate(
        newCapacity.begin(),
        newCapacity.end(),
        static_cast<TIndex>(1),
        std::multiplies<TIndex>());
    if (newNumel * storage_.itemsize() <= storage_.capacity()) {
      return;
    }
    // Old data is discarded
    storage_.data_ptr().clear();
    auto oldSize = numel_;
    auto oldDims = dims_;
    Resize(newCapacity);
    // Allocate new memory but don't copy over the data
    raw_mutable_data(data_type_);
    dims_ = oldDims;
    numel_ = oldSize;
    reserved_ = true;
  }

  /**
   * @brief Resizes a tensor.
   *
   * Resize takes in a vector of ints specifying the dimensions of the tensor.
   * You can pass in an empty vector to specify that it is a scalar (i.e.
   * containing one single item).
   *
   * The underlying storage may be deleted after calling Resize: if the new
   * shape leads to a different number of items in the tensor, the old memory
   * is deleted and new memory will be allocated next time you call
   * mutable_data(). However, if the shape is different but the total number of
   * items is the same, the underlying storage is kept.
   */
  template <typename... Ts>
  void Resize(Ts... dim_source) {
    bool is_init = numel_ == -1;
    bool size_changed = SetDims(dim_source...);
    if (size_changed) {
      // If needed, we will free the data. the next mutable_data() call
      // will create the data storage.
      bool reset_tensor = false;
      if (reserved_) {
        // If tensor is reserved then don't claim its memeory unless capacity()
        // is smaller than new size
        reset_tensor = storage_.capacity() < (storage_offset_ + numel_) * storage_.itemsize();
      } else {
        reset_tensor = storage_.capacity() < (storage_offset_ + numel_) * storage_.itemsize() ||
            !FLAGS_caffe2_keep_on_shrink ||
            storage_.capacity() - (storage_offset_ + numel_) * storage_.itemsize() >
                FLAGS_caffe2_max_keep_on_shrink_memory;
      }

      if (reset_tensor && !is_init) {
        FreeMemory();
      }
    }
  }

  /**
   * Resize the tensor like the source tensor. Note that this is just a
   * sugar wrapper that essentially calls Resize(src_tensor.dims()).
   */
  inline void ResizeLike(const TensorImpl& src_tensor) {
    CAFFE_ENFORCE_WITH_CALLER(
        src_tensor.is_contiguous(),
        "Tensor must be contiguous in order to call ResizeLike.");
    // Note: need casting for different context types.
    if (static_cast<void*>(this) != static_cast<const void*>(&src_tensor)) {
      Resize(src_tensor.dims());
    }
  }

  /**
   * Resizes the tensor without touching underlying storage.
   * This requires the total size of the tensor to remains constant.
   */
  inline void Reshape(const std::vector<TIndex>& dims) {
    CAFFE_ENFORCE_WITH_CALLER(
        is_contiguous_, "Tensor must be contiguous in order to call Reshape.");
    TIndex new_size = 1;
    for (auto d : dims) {
      CAFFE_ENFORCE_GE_WITH_CALLER(d, 0);
      new_size *= d;
    }
    CAFFE_ENFORCE_WITH_CALLER(
        new_size == numel_,
        "New size and old size are not equal. You cannot use Reshape, "
        "but should use Resize."
        // TODO(jiayq): remove the following warning after pending diffs
        // stabilize.
        " The old caffe2 mixes Reshape and Resize but this behavior has "
        "been changed. If you find this error, most likely you will need "
        "to change corresponding code from Reshape to Resize.");
    dims_ = dims;
  }

  inline void Reshape(const std::vector<int>& dims) {
    Reshape(ToVectorTIndex(dims));
  }

  /**
   * Release whatever memory the tensor was holding but keep size and type
   * information. Subsequent call to mutable_data will trigger new memory
   * allocation.
   */
  inline void FreeMemory() {
    // We'll detach from the old Storage and create a new one
    storage_ = at::Storage(storage_.device_type(), data_type_);
    storage_offset_ = 0;
  }

  /**
   * A utility function to print the debug string for the tensor. Note that this
   * is very slow since it involves quite some string operations, so do not use
   * it in your performance-critical code.
   */
  std::string DebugString() const {
    std::stringstream ss;
    ss << "A Tensor of item size " << storage_.itemsize() << " and type "
       << data_type_.name() << " and dimension (";
    for (int d : dims_) {
      ss << d << ",";
    }
    ss << ").";
    return ss.str();
  }

  /**
   * @brief Shares the data with another tensor.
   *
   * To share data between two tensors, the sizes of the two tensors must be
   * equal already. The reason we do not implicitly do a Resize to make the two
   * tensors have the same shape is that we want to allow tensors of different
   * shapes but the same number of items to still be able to share data. This
   * allows one to e.g. have a n-dimensional Tensor and a flattened version
   * sharing the same underlying storage.
   *
   * The source tensor should already have its data allocated.
   */
  void ShareData(const TensorImpl& src) {
    // Right now, we are assuming the device_type are the same, since it is
    // inherently the same in the non-templatized code. We should probably add
    // an ENFORCE here which might affect perf a little bit.
    CAFFE_ENFORCE_EQ_WITH_CALLER(
        src.numel_,
        numel_,
        "Size mismatch - did you call reshape before sharing the data?");
    // It is possible that the source tensor hasn't called mutable_data() yet,
    // in which case ShareData() doesn't make much sense since we don't really
    // know what to share yet.
    CAFFE_ENFORCE_WITH_CALLER(
        src.storage_.data() || src.numel_ == 0,
        "Source tensor has no content and has size > 0");
    // Finally, do sharing.
    /* Since we create new Storage whenever we need to change data_type/capacity
     * this still keeps the original semantics
     */
    storage_ = src.storage();
    data_type_ = src.dtype();
    storage_offset_ = src.storage_offset();
  }

  /**
   * @brief Shares the data with an externally managed pointer.
   *
   * This is similar to ShareData() but the source is a pointer with an advanced
   * deleter option. In default, no deletion takes place, and one needs to make
   * sure that the external memory is deallocated only after the tensor finishes
   * using it. If a Deleter object is passed in, when this tensor is reallocated
   * or freed, the deleter function is going to be called.
   */
  template <typename T>
  void
  ShareExternalPointer(T* src, size_t capacity = 0, MemoryDeleter d = nullptr) {
    ShareExternalPointer((void*)src, TypeMeta::Make<T>(), capacity, d);
  }

  template <typename T>
  void ShareExternalPointer(at::DataPtr&& data_ptr, size_t capacity = 0) {
    ShareExternalPointer(std::move(data_ptr), TypeMeta::Make<T>(), capacity);
  }

  void ShareExternalPointer(
      void* src,
      const TypeMeta& data_type,
      size_t capacity = 0,
      MemoryDeleter d = nullptr) {
    CAFFE_ENFORCE_WITH_CALLER(
        is_contiguous_,
        "Tensor must be contiguous in order to call ShareExternalPointer.");
    CAFFE_ENFORCE_WITH_CALLER(
        data_type.id() != TypeIdentifier::uninitialized(),
        "To share with a raw external pointer you need to pass in an "
        "initialized data_type(TypeMeta).");
    ShareExternalPointer(
        at::DataPtr(src, src, d, GetDeviceType()), data_type, capacity);
  }

  void ShareExternalPointer(
      at::DataPtr&& data_ptr,
      const TypeMeta& data_type,
      size_t capacity) {
    CAFFE_ENFORCE_WITH_CALLER(
        data_type.id() != TypeIdentifier::uninitialized(),
        "To share with a raw external pointer you need to pass in an "
        "initialized data_type(TypeMeta).");
    if (!capacity) {
      capacity = numel_ * data_type.itemsize();
    }
    if (storage_.unique()) {
      CAFFE_ENFORCE_WITH_CALLER(
          numel_ >= 0,
          "To share data with a raw pointer, you need to set shape first.");
      storage_.UniqueStorageShareExternalPointer(
          std::move(data_ptr), data_type, capacity);
      data_type_ = data_type;
      storage_offset_ = 0;
    } else {
      int64_t numel = capacity / data_type.itemsize();
      // Create a new Storage
      storage_ = at::Storage(data_type, numel, std::move(data_ptr), nullptr, true);
      data_type_ = data_type;
      storage_offset_ = 0;
    }
  }

  /**
   * Returns a const raw void* pointer of the underlying storage. mutable_data()
   * or raw_mutable_data() must have been called prior to this function call.
   */
  inline const void* raw_data() const {
    CAFFE_ENFORCE_WITH_CALLER(storage_.data() || numel_ == 0);
    return static_cast<void*>(static_cast<char*>(storage_.data()) + storage_offset_ * storage_.itemsize());
  }

  /**
   * Returns a typed pointer of the underlying storage. mutable_data() or
   * raw_mutable_data() must have been called prior to this function call, and
   * the data type must be of the correct type. If you want to get a void*
   * pointer instead, use raw_data().
   */
  template <typename T>
  inline const T* data() const {
    CAFFE_ENFORCE_WITH_CALLER(
        storage_.data() || numel_ == 0,
        "The tensor is of non-zero shape, but its data is not allocated yet. "
        "Caffe2 uses a lazy allocation, so you will need to call "
        "mutable_data() or raw_mutable_data() to actually allocate memory.");
    CAFFE_ENFORCE_WITH_CALLER(
        IsType<T>(),
        "Tensor type mismatch, caller expects elements to be ",
        TypeMeta::TypeName<T>(),
        ", while tensor contains ",
        data_type_.name(),
        ". ");
    return static_cast<T*>(storage_.data()) + storage_offset_;
  }

  /**
   * Returns a mutable raw pointer of the underlying storage. Since we will need
   * to know the type of the data for allocation, a TypeMeta object is passed in
   * to specify the necessary information. This is conceptually equivalent of
   * calling mutable_data<T>() where the TypeMeta parameter meta is derived from
   * the type T. This function differs from mutable_data<T>() in the sense that
   * the type T can be specified during runtime via the TypeMeta object.
   *
   * If the existing data does not match the desired type, it will be deleted
   * and a new storage will be created.
   */
  inline void* raw_mutable_data(const TypeMeta& meta) {
    // For 0-size tensors it's fine to return any pointer (including nullptr)
    if (data_type_ == meta && (storage_.data() || numel_ == 0)) {
      return static_cast<void*>(static_cast<char*>(storage_.data()) + storage_offset_ * meta.itemsize());
    } else {
      CAFFE_ENFORCE_WITH_CALLER(
          numel_ >= 0,
          "Tensor is not initialized. You probably need to call Resize() "
          "before calling mutable_data()");
      bool had_special_dtor = data_type_.dtor() != nullptr;
      storage_offset_ = 0;
      if (storage_.unique()) {
        storage_.set_dtype(meta);
      } else {
        if (data_type_ != meta) {
          storage_ = at::Storage(storage_.device_type(), meta);
        }
      }
      data_type_ = meta;

      // We can reuse the existing buffer if the current data does not have
      // a special destructor and the new data doesn't have a special
      // constructor.
      if (numel_ == 0 ||
          (meta.ctor() == nullptr && !had_special_dtor &&
           storage_.numel() >= numel_)) {
        AT_ASSERT(storage_offset_ == 0); // because we just reallocated
        return storage_.data();
      }
      const at::Allocator* allocator = storage_.allocator();
      // TODO: Get rid of StaticContext
      CAFFE_ENFORCE(
          allocator == nullptr,
          "Allocator is not used within Caffe2 functions, please use StaticContext instead.");
      if (meta.ctor()) {
        // For types that need placement new, we will call it, as well as
        // making sure that when the data is freed, it calls the right
        // destruction procedure.
        auto size = numel_;
        auto dtor = data_type_.dtor();
        void* ptr;
        at::DeleterFnPtr deleter;
        auto ptr_and_deleter = GetStaticContext()->New(
            numel_ * storage_.itemsize()); // Removing this can get rid of
                                           // InefficientStdFunctionContext
        ptr = ptr_and_deleter.first;
        deleter = ptr_and_deleter.second;
        storage_.set_data_ptr(at::InefficientStdFunctionContext::makeDataPtr(
            ptr,
            [size, dtor, deleter](void* local_ptr) -> void {
              dtor(local_ptr, size);
              deleter(local_ptr);
            },
            at::Device(storage_.device_type())));
        data_type_.ctor()(storage_.data(), numel_);
      } else {
        // For fundamental type, new and delete is easier.
        auto ptr_and_deleter =
            GetStaticContext()->New(numel_ * storage_.itemsize());
        storage_.set_data_ptr(at::InefficientStdFunctionContext::makeDataPtr(
            ptr_and_deleter.first,
            ptr_and_deleter.second,
            at::Device(storage_.device_type())));
      }
      storage_.set_numel(numel_);
      AT_ASSERT(storage_offset_ == 0); // because we just reallocated
      return storage_.data();
    }
  }

  /**
   * Returns a mutable raw pointer of the underlying storage. This can only be
   * used when you know for sure that the underlying storage of the tensor is
   * already created via an earlier raw_mutable_data(meta) call or a
   * mutable_data<T>() call.
   *
   * If the existing data does not match the desired type, it will be deleted
   * and a new storage will be created.
   */
  inline void* raw_mutable_data() {
    CAFFE_ENFORCE_WITH_CALLER(
        data_type_.id() != TypeIdentifier::uninitialized(),
        "Calling raw_mutable_data() without meta, but the current meta is "
        "of unknown type.");
    return raw_mutable_data(data_type_);
  }

  /**
   * Returns a typed pointer of the underlying storage.
   *
   * For fundamental types, we reuse possible existing storage if there
   * is sufficient capacity.
   */
  template <typename T>
  inline T* mutable_data() {
    if ((numel_ == 0 || storage_.data()) && IsType<T>()) {
      return static_cast<T*>(storage_.data()) + storage_offset_;
    }
    // Check it here statically - otherwise TypeMeta would throw the runtime
    // error in attempt to invoke TypeMeta::ctor()
    static_assert(
        std::is_default_constructible<T>::value,
        "Tensor can't hold non-default-constructible types");
    return static_cast<T*>(raw_mutable_data(TypeMeta::Make<T>()));
  }

  /**
   * Returns the number of dimensions of the data.
   */
  inline int ndim() const {
    return dims_.size();
  }
  /**
   * Returns the size (i.e. the number of items) of the tensor.
   */
  inline TIndex size() const {
    return numel_;
  }
  /**
   * Return the number of bytes each item takes in the tensor.
   */
  inline size_t itemsize() const {
    return storage_.itemsize();
  }
  /**
   * Returns the total number of bytes of the storage.
   *
   * This is equivalent to calling size() * itemsize().
   */
  inline size_t nbytes() const {
    return numel_ * itemsize();
    ;
  }

  // NB: This capacity may also include available space
  // in the storage BEFORE the tensor data, if storage_offset != 0
  inline size_t capacity_nbytes() const {
    return storage_.capacity();
  }
  /**
   * Returns the dimensions of the tensor as a vector.
   */
  inline const std::vector<TIndex>& dims() const {
    return dims_;
  }

  inline TIndex size_from_dim(int k) const {
    return size_from_dim_(k, dims_);
  }

  inline TIndex size_to_dim(int k) const {
    return size_to_dim_(k, dims_);
  }

  inline TIndex size_between_dim(int k, int l) const {
    return size_between_dim_(k, l, dims_);
  }

  /**
   * Returns the 'canonical' version of a (usually)  user-specified axis,
   * allowing for negative indexing (e.g., -1 for the last axis).
   *
   * @param axis_index the axis index.
   *        If 0 <= index < ndim(), return index.
   *        If -ndim <= index <= -1, return (ndim() - (-index)),
   *        e.g., the last axis index (ndim() - 1) if index == -1,
   *        the second to last if index == -2, etc.
   *        Dies on out of range index.
   */
  inline int canonical_axis_index(int axis_index) const {
    return canonical_axis_index_(axis_index, ndim());
  }

  inline int64_t stride(int64_t dim) const {
#ifndef NDEBUG
    // TODO: dim wrapping?
    CAFFE_ENFORCE_LT_WITH_CALLER(dim, strides_.size(), "Exceeding ndim limit");
    CAFFE_ENFORCE_GE_WITH_CALLER(
        dim, 0, "Cannot have negative dimension index");
#endif
    return strides_[dim];
  }

  // TODO: Change to ArrayRef later
  inline DimVector strides() {
    return strides_;
  }

  inline bool is_contiguous() const {
    return is_contiguous_;
  }

  /**
   * Checks if the tensor content is of the given data type.
   */
  template <typename T>
  inline bool IsType() const {
    return storage_.IsType<T>();
  }
  /**
   * Returns the TypeMeta object associated with the current data type.
   */
  inline const TypeMeta& meta() const {
    return data_type_;
  }

  inline const TypeMeta& dtype() const {
    return data_type_;
  }

  /**
   * Returns the i-th dimension of the tensor in int.
   *
   * This function returns an int value instead of TIndex, which depending on
   * the typedef could be int64. If you want int64 dim values, make sure you
   * call dim() instead.
   */
  inline int dim32(const int i) const {
#ifndef NDEBUG
    CAFFE_ENFORCE_LT_WITH_CALLER(i, dims_.size(), "Exceeding ndim limit");
    CAFFE_ENFORCE_GE_WITH_CALLER(i, 0, "Cannot have negative dimension index");
#endif
    CAFFE_ENFORCE_LT_WITH_CALLER(dims_[i], std::numeric_limits<int>::max());
    return static_cast<int>(dims_[i]);
  }

  /**
   * Returns the i-th dimension of the tensor. Note that the passed in index
   * must be between 0 (inclusive) and the number of dimensions, otherwise
   * this function will produce a fatal message.
   */
  inline TIndex dim(const int i) const {
#ifndef NDEBUG
    CAFFE_ENFORCE_LT_WITH_CALLER(i, dims_.size(), "Exceeding ndim limit");
    CAFFE_ENFORCE_GE_WITH_CALLER(i, 0, "Cannot have negative dimension index");
#endif
    return dims_[i];
  }

  void ExtractDeviceOption(DeviceOption* device) const {
    auto* context = GetStaticContext();
    CHECK(context);
    context->ExtractDeviceOption(device, raw_data());
  }

  const at::Storage& storage() {
    return storage_;
  }

  const at::Storage& storage() const {
    return storage_;
  }

  int64_t storage_offset() const {
    return storage_offset_;
  }

 protected:
  // TODO: change to DimVector
  std::vector<TIndex> dims_; // sizes_
  DimVector strides_;
  TIndex numel_ = -1; // numel_
  bool is_contiguous_ = true;
  // we decide to keep reserved_ and it will
  // live in Tensor after the split
  // The logic is that if Extend() or ReserveSpace() were ever called,
  // then subsequent Resize()s will not free up Storage.
  bool reserved_ = false;
  at::Storage storage_;
  int64_t storage_offset_ = 0;
  TypeMeta data_type_;

 private:
  template <
      typename T,
      typename = typename std::enable_if<std::is_integral<T>::value>::type>
  bool SetDims(const std::vector<T>& src) {
    auto old_numel = numel_;
    dims_.resize(src.size());
    TIndex new_numel = 1;
    for (size_t i = 0; i < src.size(); ++i) {
      new_numel *= src[i];
      dims_[i] = src[i];
    }
    update_strides();
    numel_ = new_numel;
    return numel_ != old_numel;
  }

  bool SetDims() {
    auto old_numel = numel_;
    dims_.resize(0);
    update_strides();
    numel_ = 1;
    return numel_ != old_numel;
  }

  // TODO(jiayq): maybe rewrite the following functions with initializer list.
  // NVCC does not play well with initializer lists last time, but worth
  // another shot.
  bool SetDims(const TIndex d0) {
    auto old_numel = numel_;
    dims_.resize(1);
    dims_[0] = d0;
    update_strides();
    numel_ = d0;
    return numel_ != old_numel;
  }

  bool SetDims(const TIndex d0, const TIndex d1) {
    auto old_numel = numel_;
    dims_.resize(2);
    dims_[0] = d0;
    dims_[1] = d1;
    update_strides();
    numel_ = d0 * d1;
    return numel_ != old_numel;
  }

  bool SetDims(const TIndex d0, const TIndex d1, const TIndex d2) {
    auto old_numel = numel_;
    dims_.resize(3);
    dims_[0] = d0;
    dims_[1] = d1;
    dims_[2] = d2;
    update_strides();
    numel_ = d0 * d1 * d2;
    return numel_ != old_numel;
  }

  bool
  SetDims(const TIndex d0, const TIndex d1, const TIndex d2, const TIndex d3) {
    auto old_numel = numel_;
    dims_.resize(4);
    dims_[0] = d0;
    dims_[1] = d1;
    dims_[2] = d2;
    dims_[3] = d3;
    update_strides();
    numel_ = d0 * d1 * d2 * d3;
    return numel_ != old_numel;
  }

  inline void update_strides() {
    strides_.resize(dims_.size());
    if (ndim() > 0) {
      int last_idx = ndim() - 1;
      strides_[last_idx] = 1;
      for (auto i = last_idx - 1; i >= 0; --i) {
        strides_[i] = strides_[i + 1] * std::max<int64_t>(dims_[i + 1], 1);
      }
    }
    is_contiguous_ = true;
  }
};

}<|MERGE_RESOLUTION|>--- conflicted
+++ resolved
@@ -134,14 +134,10 @@
     if ((void*)&src == (void*)this) {
       return;
     }
-<<<<<<< HEAD
-    CAFFE_ENFORCE_WITH_CALLER(
-        src.is_contiguous(),
-        "Source Tensor must be contiguous in order to be copied.");
-    if (storage_.dtype() != src.meta()) {
-=======
     if (data_type_ != src.meta()) {
->>>>>>> f6a6d7fa
+      CAFFE_ENFORCE_WITH_CALLER(
+          src.is_contiguous(),
+          "Source Tensor must be contiguous in order to be copied.");
       storage_ = at::Storage(GetDeviceType(), src.meta());
       data_type_ = src.meta();
     }
