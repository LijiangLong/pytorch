--- conflicted
+++ resolved
@@ -132,11 +132,7 @@
     for (int i = 0; i < 6; ++i) {                                          \
       cpu_tensor.mutable_data<TypeParam>()[i] = static_cast<TypeParam>(i); \
     }                                                                      \
-<<<<<<< HEAD
-    BlobGetMutableTensor(&blob, CUDA)->CopyFrom(cpu_tensor);                     \
-=======
-    blob.GetMutableTensor(CUDA)->CopyFrom(cpu_tensor);                     \
->>>>>>> 76ab26cc
+    BlobGetMutableTensor(&blob, CUDA)->CopyFrom(cpu_tensor);               \
     string serialized = SerializeBlob(blob, "test");                       \
     BlobProto proto;                                                       \
     CAFFE_ENFORCE(proto.ParseFromString(serialized));                      \
@@ -153,11 +149,7 @@
     }                                                                      \
     Blob new_blob;                                                         \
     EXPECT_NO_THROW(DeserializeBlob(serialized, &new_blob));               \
-<<<<<<< HEAD
-    EXPECT_TRUE(BlobIsTensorType(new_blob, CUDA));                              \
-=======
-    EXPECT_TRUE(new_blob.IsTensorType(CUDA));                              \
->>>>>>> 76ab26cc
+    EXPECT_TRUE(BlobIsTensorType(new_blob, CUDA));                         \
     Tensor new_cpu_tensor(blob.Get<Tensor>(), CPU);                        \
     EXPECT_EQ(new_cpu_tensor.ndim(), 2);                                   \
     EXPECT_EQ(new_cpu_tensor.dim(0), 2);                                   \
@@ -207,11 +199,7 @@
     // Test if the restored blob is still of the same device.
     blob.Reset();
     EXPECT_NO_THROW(DeserializeBlob(serialized, &blob));
-<<<<<<< HEAD
     EXPECT_TRUE(BlobIsTensorType(blob, CUDA));
-=======
-    EXPECT_TRUE(blob.IsTensorType(CUDA));
->>>>>>> 76ab26cc
     EXPECT_EQ(GetGPUIDForPointer(blob.Get<TensorCUDA>().data<float>()),
               gpu_id);
     // Test if we force the restored blob on a different device, we
@@ -219,11 +207,7 @@
     blob.Reset();
     proto.mutable_tensor()->mutable_device_detail()->set_cuda_gpu_id(0);
     EXPECT_NO_THROW(DeserializeBlob(proto.SerializeAsString(), &blob));
-<<<<<<< HEAD
     EXPECT_TRUE(BlobIsTensorType(blob, CUDA));
-=======
-    EXPECT_TRUE(blob.IsTensorType(CUDA));
->>>>>>> 76ab26cc
     EXPECT_EQ(GetGPUIDForPointer(blob.Get<TensorCUDA>().data<float>()), 0);
   }
 }
