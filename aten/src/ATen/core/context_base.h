--- conflicted
+++ resolved
@@ -184,25 +184,6 @@
   }
 };
 
-<<<<<<< HEAD
-// Context constructor registry
-C10_DECLARE_TYPED_REGISTRY(
-    ContextRegistry,
-    at::DeviceType,
-    BaseContext,
-    std::unique_ptr,
-    at::Device);
-
-#define REGISTER_CONTEXT(type, ...) \
-  C10_REGISTER_TYPED_CLASS(ContextRegistry, type, __VA_ARGS__)
-
-inline std::unique_ptr<at::BaseContext> CreateContext(
-    const at::Device& device) {
-  return ContextRegistry()->Create(device.type(), device);
-}
-
-=======
->>>>>>> 7122f8b3
 } // namespace at
 
 namespace caffe2 {
